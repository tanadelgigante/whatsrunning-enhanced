--- conflicted
+++ resolved
@@ -83,9 +83,9 @@
         LOGGER.error("Error calculating uptime: %s", e)
         return "00:00:00"
 
-@app.route("/api/containers")
-def get_containers():
-    """API endpoint to get container data"""
+@app.route("/api/containers/list")
+def list_containers():
+    """API endpoint to get basic container information"""
     try:
         containers = CLIENT.containers.list()
         container_data = []
@@ -94,9 +94,6 @@
             if CURRENT_CONTAINER_ID and container.id.startswith(CURRENT_CONTAINER_ID):
                 continue
                 
-            stats = get_container_stats(container)
-            uptime = get_container_uptime(container)
-            
             try:
                 health_status = container.attrs["State"].get("Health", {}).get("Status", "N/A")
                 container_status = container.attrs["State"]["Status"]
@@ -104,60 +101,70 @@
                 health_status = "N/A"
                 container_status = "unknown"
             
-            ports = []
-            try:
-                if container.attrs["NetworkSettings"]["Ports"]:
-                    for name, value in container.attrs["NetworkSettings"]["Ports"].items():
-                        if name.endswith("/tcp") and value:
-                            ports.extend([v["HostPort"] for v in value if "HostPort" in v])
-            except Exception as e:
-                LOGGER.error("Error processing ports: %s", e)
-            
             container_data.append({
+                "id": container.id,
                 "name": container.name,
-                "ports": ports,
-                "cpu_percent": stats["cpu_percent"],
-                "memory_percent": stats["memory_percent"],
                 "status": container_status,
-                "health": health_status,
-                "uptime": uptime
+                "health": health_status
             })
             
         return jsonify(container_data)
     except Exception as e:
-        LOGGER.error("Error processing containers: %s", e)
+        LOGGER.error("Error listing containers: %s", e)
         return jsonify([])
+
+@app.route("/api/containers/<container_id>/stats")
+def get_container_details(container_id):
+    """API endpoint to get detailed stats for a single container"""
+    try:
+        container = CLIENT.containers.get(container_id)
+        
+        stats = get_container_stats(container)
+        uptime = get_container_uptime(container)
+        
+        ports = []
+        try:
+            if container.attrs["NetworkSettings"]["Ports"]:
+                for name, value in container.attrs["NetworkSettings"]["Ports"].items():
+                    if name.endswith("/tcp") and value:
+                        ports.extend([v["HostPort"] for v in value if "HostPort" in v])
+        except Exception as e:
+            LOGGER.error("Error processing ports: %s", e)
+        
+        return jsonify({
+            "cpu_percent": stats["cpu_percent"],
+            "memory_percent": stats["memory_percent"],
+            "ports": ports,
+            "uptime": uptime
+        })
+    except Exception as e:
+        LOGGER.error(f"Error getting container {container_id} stats: {e}")
+        return jsonify({
+            "cpu_percent": 0.0,
+            "memory_percent": 0.0,
+            "ports": [],
+            "uptime": "00:00:00"
+        })
 
 HTML_TEMPLATE = """
 <!DOCTYPE html>
 <html>
 <head>
     <title>What's Running</title>
-    <meta content="text/html; charset=ISO-8859-1" http-equiv="content-type">
+    <meta name="viewport" content="width=device-width, initial-scale=1">
     <style>
-<<<<<<< HEAD
         body {
             font-family: Arial, sans-serif;
             margin: 0;
             padding: 20px;
             background-color: #f5f5f5;
-=======
-        .main {
-            background-color: black;
-            max-width: 800px;
-            min-height: 500px;
-            font-family: Arial, Helvetica, sans-serif;
-            margin-right: 25%;
-            margin-left: 25%;
-            color: #ffcc00;
->>>>>>> ec666eaa
-        }
+        }
+        
         h1 {
-            text-decoration: underline overline;
-            text-align: center;
-            text-transform: uppercase;
-        }
-<<<<<<< HEAD
+            margin: 0;
+            padding: 0;
+            font-size: 24px;
+        }
         
         h5 {
             margin: 5px 0 20px 0;
@@ -245,58 +252,115 @@
         }
     </style>
     <script>
-        function updateContainers() {
-            fetch('/api/containers')
-                .then(response => response.json())
-                .then(data => {
-                    const container = document.getElementById('container-data');
-                    container.innerHTML = '';
-                    
-                    data.forEach(item => {
-                        const row = document.createElement('div');
-                        row.className = 'data-row';
-                        
-                        const healthClass = item.health.toLowerCase() !== 'n/a' 
-                            ? `health-${item.health.toLowerCase()}` 
-                            : '';
-                        
-                        row.innerHTML = `
-                            <div>${item.name}</div>
-                            <div>${item.cpu_percent}%</div>
-                            <div>${item.memory_percent}%</div>
-                            <div>${item.status}</div>
-                            <div class="${healthClass}">${item.health}</div>
-                            <div>${item.ports.join(', ')}</div>
-                            <div>${item.uptime}</div>
-                        `;
-                        
-                        container.appendChild(row);
-                    });
-                })
-                .catch(error => console.error('Error fetching data:', error));
-        }
-        
-        function updateTimer() {
-            const timerElement = document.getElementById('refresh-timer');
-            let seconds = 10;
-            
-            function tick() {
-                timerElement.textContent = `Refreshing in ${seconds}s`;
-                seconds--;
+        class ContainerMonitor {
+            constructor() {
+                this.containers = new Map();
+                this.updateInterval = 10000; // 10 seconds
+                this.containerElement = document.getElementById('container-data');
+            }
+            
+            async initialize() {
+                await this.updateContainerList();
+                this.startPeriodicUpdates();
+            }
+            
+            async updateContainerList() {
+                try {
+                    const response = await fetch('/api/containers/list');
+                    const containers = await response.json();
+                    
+                    // Update container map
+                    const currentIds = new Set(containers.map(c => c.id));
+                    
+                    // Remove containers that no longer exist
+                    for (const [id] of this.containers) {
+                        if (!currentIds.has(id)) {
+                            this.containers.delete(id);
+                        }
+                    }
+                    
+                    // Add or update containers
+                    for (const container of containers) {
+                        if (!this.containers.has(container.id)) {
+                            this.containers.set(container.id, {
+                                ...container,
+                                cpu_percent: 0,
+                                memory_percent: 0,
+                                ports: [],
+                                uptime: '00:00:00'
+                            });
+                            this.updateContainerStats(container.id);
+                        } else {
+                            // Update basic info
+                            const existing = this.containers.get(container.id);
+                            existing.status = container.status;
+                            existing.health = container.health;
+                        }
+                    }
+                    
+                    this.renderContainers();
+                } catch (error) {
+                    console.error('Error updating container list:', error);
+                }
+            }
+            
+            async updateContainerStats(containerId) {
+                try {
+                    const response = await fetch(`/api/containers/${containerId}/stats`);
+                    const stats = await response.json();
+                    
+                    const container = this.containers.get(containerId);
+                    if (container) {
+                        Object.assign(container, stats);
+                        this.renderContainers();
+                    }
+                } catch (error) {
+                    console.error(`Error updating stats for container ${containerId}:`, error);
+                }
+            }
+            
+            renderContainers() {
+                this.containerElement.innerHTML = '';
                 
-                if (seconds < 0) {
-                    seconds = 10;
-                    updateContainers();
+                for (const container of [...this.containers.values()].sort((a, b) => a.name.localeCompare(b.name))) {
+                    const row = document.createElement('div');
+                    row.className = 'data-row';
+                    
+                    const healthClass = container.health.toLowerCase() !== 'n/a' 
+                        ? `health-${container.health.toLowerCase()}` 
+                        : '';
+                    
+                    row.innerHTML = `
+                        <div>${container.name}</div>
+                        <div>${container.cpu_percent}%</div>
+                        <div>${container.memory_percent}%</div>
+                        <div>${container.status}</div>
+                        <div class="${healthClass}">${container.health}</div>
+                        <div>${container.ports.join(', ')}</div>
+                        <div>${container.uptime}</div>
+                    `;
+                    
+                    this.containerElement.appendChild(row);
                 }
             }
             
-            tick();
-            setInterval(tick, 1000);
+            startPeriodicUpdates() {
+                setInterval(() => this.updateContainerList(), this.updateInterval);
+                
+                // Update stats for each container every 10 seconds, staggered by 1 second each
+                setInterval(() => {
+                    let delay = 0;
+                    for (const [containerId] of this.containers) {
+                        setTimeout(() => this.updateContainerStats(containerId), delay);
+                        delay += 1000;
+                    }
+                }, this.updateInterval);
+            }
         }
         
         document.addEventListener('DOMContentLoaded', () => {
-            updateContainers();
-            updateTimer();
+            const monitor = new ContainerMonitor();
+            monitor.initialize();
         });
     </script>
 </head>
@@ -315,109 +379,19 @@
             <div>Health</div>
             <div>Ports</div>
             <div>Uptime</div>
-=======
-        .menu-side, .menu-center-1, .menu-center-2, .menu-center-3, .menu-center-4, .menu-center-5, .menu-center-6 {
-            position: absolute;
-            font-weight: bold;
-        }
-        .menu-side {
-            margin-left: 5pt;
-            width: 150pt;
-            max-width: 30%;
-        }
-        .menu-center-1 {
-            margin-left: 120pt;
-        }
-        .menu-center-2 {
-            margin-left: 170pt;
-            padding-left: 15pt;
-        }
-        .menu-center-3 {
-            margin-left: 250pt;
-            padding-left: 15pt;
-            border-bottom-width: medium;
-        }
-        .menu-center-4 {
-            margin-left: 320pt;
-            padding-left: 15pt;
-            border-bottom-width: medium;
-        }
-        .menu-center-5 {
-            margin-left: 400pt;
-            padding-left: 15pt;
-            border-bottom-width: medium;
-        }
-        .menu-center-6 {
-            margin-left: 480pt;
-            padding-left: 15pt;
-            border-bottom-width: medium;
-        }
-        .menu {
-            border-bottom: thin solid #ffcc00;
-            margin-top: 5px;
-            position: relative;
-            top: -12px;
-        }
-        .footer {
-            border-top: thin solid #ffcc00;
-            position: relative;
-            margin-top: 12%;
-        }
-        a {
-            color: #cc9933;
-            text-decoration: underline;
-            font-family: Arial, Helvetica, sans-serif;
-        }
-        h5 {
-            text-align: center;
-            font-family: Arial, Helvetica, sans-serif;
-            text-transform: uppercase;
-            font-weight: lighter;
-            position: relative;
-            top: -20px;
-        }
-        .data-row {
-            display: flex;
-            justify-content: space-between;
-            margin: 5px 0;
-        }
-        .data-row div {
-            flex-basis: 100px;
-            text-align: left;
-        }
-    </style>
-</head>
-<body>
-    <div class="main">
-        <h1>What's Running</h1>
-        <h5>enhanced</h5>
-        <div class="menu-side">Nome container</div>
-        <div class="menu-center-1">CPU (%)</div>
-        <div class="menu-center-2">Memoria (%)</div>
-        <div class="menu-center-3">Stato</div>
-        <div class="menu-center-4">Health</div>
-        <div class="menu-center-5">Porte</div>
-        <div class="menu-center-6">Creato da</div>
-        <div class="menu">&nbsp;</div>
-        <div id="container-data"></div>
-        <div class="footer">
-            © 2024 Mikeage / Il Gigante<br>
-            <a href="#">Github Mikeage</a><br>
-            <a href="#">Github Tanadelgigante</a>
->>>>>>> ec666eaa
         </div>
         
         <div id="container-data"></div>
     </div>
-    <script>
-        document.addEventListener('DOMContentLoaded', () => {
-            // JavaScript per il caricamento dinamico dei container
-        });
-    </script>
+    
+    <div class="footer">
+        © 2024 Mikeage / Il Gigante<br>
+        <a href="#">Github Mikeage</a>
+        <a href="#">Github Tanadelgigante</a>
+    </div>
 </body>
 </html>
 """
-
 
 @app.route("/")
 def list_ports():
